--- conflicted
+++ resolved
@@ -51,13 +51,8 @@
 $(BINDIR)loader: loader/link.ld $(OBJDIR)loader/start.ao $(OBJDIR)loader/src/main.o
 	@mkdir -p $(dir $@)
 	@echo [LD] $@
-<<<<<<< HEAD
-	$V$(LD) -r --gc-sections --undefined image_header --entry start -o $(OBJDIR)loader.o $(OBJDIR)loader/start.ao $(OBJDIR)loader/src/main.o $(patsubst %,$(LIBDIR)lib%.rlib, std core tifflin_syscalls cmdline_words_parser)
-	$V$(LD) -o $(OBJDIR)loader.elf -T loader/link.ld $(OBJDIR)loader.o -Map $(OBJDIR)loader_map.txt
-=======
 	@$(LD) -r --gc-sections --undefined image_header --entry start -o $(OBJDIR)loader.o $(OBJDIR)loader/start.ao $(OBJDIR)loader/src/main.o $(LOADER_DEPS)
 	@$(LD) -o $(OBJDIR)loader.elf -T loader/link.ld $(OBJDIR)loader.o -Map $(OBJDIR)loader_map.txt
->>>>>>> e355ecc3
 	@objcopy $(OBJDIR)loader.elf -O binary $@
 	@objdump -CS $(OBJDIR)loader.elf > $(OBJDIR)loader.dsm
 
@@ -102,13 +97,8 @@
 $(OBJDIR)%.o: %.rs $(TARGET_SPEC) Makefile
 	@mkdir -p $(dir $@)
 	@echo [RUSTC] $@
-<<<<<<< HEAD
-	$V$(RUSTC) $(RUSTFLAGS) -o $@ $< --emit=obj
-	@$(RUSTC) $(RUSTFLAGS) -Z parse-only --emit=dep-info -o $(OBJDIR)$*.o.d $<
-=======
 	@$(RUSTC) $(RUSTFLAGS) -o $@ $< --emit=obj,dep-info
 -include $(OBJDIR)loader/src/main.d
->>>>>>> e355ecc3
 
 $(OBJDIR)%.ao: %.S Makefile
 	@mkdir -p $(dir $@)
